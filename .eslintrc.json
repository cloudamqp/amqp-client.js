--- conflicted
+++ resolved
@@ -11,13 +11,8 @@
     "ecmaVersion": 2020,
     "sourceType": "module"
   },
-<<<<<<< HEAD
-  "plugins": ["@typescript-eslint"]
-=======
   "plugins": ["@typescript-eslint"],
   "rules": {
-    "no-console": "off",
     "@typescript-eslint/consistent-type-imports": "error"
   }
->>>>>>> 45ac4e37
 }